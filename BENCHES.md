# Benchmarking

This document contains the benchmarking results and comparison with other actor libraries.

## Used machine

All the results are presented for 2020 MacBook Pro (M1 / 8gb ram).

## Ring benchmark

Actix provides a [ring benchmark](https://github.com/actix/actix/blob/master/actix/examples/ring.rs) to show
its performance.

In order to competition to be more or less fair, this section will include not only results
for the benchmark as-is, but also for an async version of `actix` benchmark.

In order to make `actix` example async, the `Handler` structure was modified in a following way:

```rust
impl Handler<Payload> for Node {
    // Result is not a unit type anymore, it's the future.
    type Result = ResponseFuture<()>;

    fn handle(&mut self, msg: Payload, _: &mut Context<Self>) -> Self::Result {
        if msg.0 >= self.limit {
            // ..left as-is
            return Box::pin(async {});
        }
        // ...left as-is
        Box::pin(async {})
    }
}
```

### `actix`, sync version

`cargo run --release --example ring -- 2000 2000`
Time taken: 0.510156 seconds (7840738 msg/second)

### `actix`, async version

`cargo run --release --example ring -- 2000 2000`
Time taken: 1.108587 seconds (3608196 msg/second)

### `messages`

`cargo run --release --example 04_ring -- 2000 2000`
Time taken: 0.940551 seconds (4252826 msg/second)

## Operations benchmark

Below you can find results for common operations of `messages`.

### `message` operations

**Spawn**
<<<<<<< HEAD

    time:   [1.3994 us **1.4246 us** 1.4495 us]
    thrpt:  [689.87 Kelem/s **701.93 Kelem/s** 714.57 Kelem/s]

**Send message**

    time:   [20.832 us **20.932 us** 21.041 us]
    thrpt:  [47.525 Kelem/s **47.773 Kelem/s** 48.004 Kelem/s]

**Notify**

    time:   [450.44 ns **455.79 ns** 461.31 ns]
    thrpt:  [2.1678 Melem/s **2.1940 Melem/s** 2.2200 Melem/s]
=======
    time:   [1.3477 us **1.3814 us** 1.4149 us]
    thrpt:  [706.78 Kelem/s **723.92 Kelem/s** 741.99 Kelem/s]

**Send message**                                    
    time:   [19.788 us **19.992 us** 20.255 us]
    thrpt:  [49.371 Kelem/s **50.019 Kelem/s** 50.535 Kelem/s]

**Notify**
    time:   [75.169 ns **76.816 ns** 78.467 ns]
    thrpt:  [12.744 Melem/s **13.018 Melem/s** 13.303 Melem/s]
>>>>>>> b2a1a36f


### Raw channels

**Send message (Raw channel)**

    time:   [19.540 us **19.632 us** 19.738 us]
    thrpt:  [50.663 Kelem/s **50.936 Kelem/s** 51.176 Kelem/s]<|MERGE_RESOLUTION|>--- conflicted
+++ resolved
@@ -54,32 +54,19 @@
 ### `message` operations
 
 **Spawn**
-<<<<<<< HEAD
 
-    time:   [1.3994 us **1.4246 us** 1.4495 us]
-    thrpt:  [689.87 Kelem/s **701.93 Kelem/s** 714.57 Kelem/s]
-
-**Send message**
-
-    time:   [20.832 us **20.932 us** 21.041 us]
-    thrpt:  [47.525 Kelem/s **47.773 Kelem/s** 48.004 Kelem/s]
-
-**Notify**
-
-    time:   [450.44 ns **455.79 ns** 461.31 ns]
-    thrpt:  [2.1678 Melem/s **2.1940 Melem/s** 2.2200 Melem/s]
-=======
     time:   [1.3477 us **1.3814 us** 1.4149 us]
     thrpt:  [706.78 Kelem/s **723.92 Kelem/s** 741.99 Kelem/s]
 
-**Send message**                                    
+**Send message**
+              
     time:   [19.788 us **19.992 us** 20.255 us]
     thrpt:  [49.371 Kelem/s **50.019 Kelem/s** 50.535 Kelem/s]
 
 **Notify**
+
     time:   [75.169 ns **76.816 ns** 78.467 ns]
     thrpt:  [12.744 Melem/s **13.018 Melem/s** 13.303 Melem/s]
->>>>>>> b2a1a36f
 
 
 ### Raw channels
